--- conflicted
+++ resolved
@@ -14,7 +14,6 @@
   TranslationService as TranslationServiceDecorator 
 } from './decorators/translated.decorator';
 
-<<<<<<< HEAD
 // Interfaces
 export {
   TranslationConfig,
@@ -35,11 +34,6 @@
   RTLPluralizationMetadata
 } from './interfaces/pluralization.interface';
 
-// Re-export NestJS types for convenience
-export { HttpStatus } from '@nestjs/common';
-
-=======
->>>>>>> 8bdb4f8f
 // RTL utilities
 export { 
   isRTL, 
@@ -53,10 +47,14 @@
   clearRTLCaches 
 } from './utils/rtl.utils';
 
-// GraphQL integration (Apollo-specific exports are conditional)
-export { GraphQLTranslationUtils } from './graphql/utilities';
+// GraphQL integration
+export { ApolloI18nPlugin } from './graphql/apollo-plugin';
+export { GraphQLTranslationUtils, TranslatedField } from './graphql/utilities';
 export { i18nSchemaExtensions, exampleSchema, I18nSchemaUtils } from './graphql/schema-extensions';
-export { TranslatedField } from './graphql/utilities';
 
-// Re-export HttpStatus for convenience
+// Re-export GraphQL types for convenience
+export type { ApolloI18nConfig } from './graphql/apollo-plugin';
+export type { GraphQLContext } from './graphql/utilities';
+
+// Re-export NestJS types for convenience
 export { HttpStatus } from '@nestjs/common'; 